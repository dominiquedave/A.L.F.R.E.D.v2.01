{
    "discovery_settings": {
        "use_broadcast": false,
        "scan_network": false,
        "broadcast_port": 5099,
        "scan_timeout": 3,
<<<<<<< HEAD
        "manual_hosts": ["149.40.62.123:5001"]
=======
        "manual_hosts": ["10.0.2.15:5001"]
>>>>>>> 1683d97a
    },
    "network_configs": {
        "home_network": {
            "hosts": [
                "192.168.1.10:5001",
                "192.168.1.11:5002"
            ]
        },
        "office_network": {
            "hosts": [
                "10.0.0.10:5001",
                "10.0.0.11:5002",
                "10.0.0.12:5003"
            ]
        },
        "vm_network": {
            "hosts": [
                "10.0.2.15:5001",
                "10.0.2.16:5002"
            ]
        }
    }
}<|MERGE_RESOLUTION|>--- conflicted
+++ resolved
@@ -4,11 +4,7 @@
         "scan_network": false,
         "broadcast_port": 5099,
         "scan_timeout": 3,
-<<<<<<< HEAD
-        "manual_hosts": ["149.40.62.123:5001"]
-=======
         "manual_hosts": ["10.0.2.15:5001"]
->>>>>>> 1683d97a
     },
     "network_configs": {
         "home_network": {
